--- conflicted
+++ resolved
@@ -14,14 +14,10 @@
     return np.abs(1 - np.sum(np.multiply(diff_x.T, diff_y).T, axis=0))
 
 
-<<<<<<< HEAD
-class GiniIndexFilter:
-    __features = {}
-=======
+
 class GiniIndexFilter(object):
     __border = 0.5
     feature_scores = {}
->>>>>>> df5cfad0
 
     def __init__(self):
         pass
@@ -35,14 +31,9 @@
                 feature_names = list(range(x.shape[1]))
         # check_features(feature_names, x.shape[1])
         result = estimate_index(x, y)
-<<<<<<< HEAD
-        self.__features = dict(zip(feature_names, result))
-        return self.__features
-        #return dict([i for i in self.__features.items() if i[1] > self.__border])
-=======
+
         self.feature_scores = dict(zip(feature_names, result))
         return dict([i for i in self.feature_scores.items() if i[1] > self.__border])
 
     def __repr__(self):
-        return "Gini Index filter with border {}".format(self.__border)
->>>>>>> df5cfad0
+        return "Gini Index filter with border {}".format(self.__border)